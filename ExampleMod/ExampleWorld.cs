--- conflicted
+++ resolved
@@ -406,12 +406,7 @@
 				if (VolcanoCooldown > 0) {
 					VolcanoCooldown--;
 				}
-<<<<<<< HEAD
-				if (VolcanoCooldown <= 0 && Main.rand.NextBool(VolcanoChance) && !ExampleMod.exampleServerConfig.DisableVolcanos)
-				{
-=======
-				if (VolcanoCooldown <= 0 && Main.rand.Next(VolcanoChance) == 0) {
->>>>>>> 6a5fa28e
+				if (VolcanoCooldown <= 0 && Main.rand.NextBool(VolcanoChance) && !ExampleMod.exampleServerConfig.DisableVolcanos) {
 					string key = "Mods.ExampleMod.VolcanoWarning";
 					Color messageColor = Color.Orange;
 					if (Main.netMode == 2) // Server
