﻿<?xml version="1.0" encoding="utf-8"?>
<Project ToolsVersion="4.0" DefaultTargets="Build" xmlns="http://schemas.microsoft.com/developer/msbuild/2003">
  <PropertyGroup>
    <Configuration Condition=" '$(Configuration)' == '' ">Debug</Configuration>
    <Platform Condition=" '$(Platform)' == '' ">x86</Platform>
    <ProjectGuid>{7773BDD8-037E-46DB-B842-B0EE41E74873}</ProjectGuid>
    <OutputType>Library</OutputType>
    <NoStandardLibraries>false</NoStandardLibraries>
    <AssemblyName>ExampleMod</AssemblyName>
    <TargetFrameworkVersion>v4.0</TargetFrameworkVersion>
    <TargetFrameworkProfile>Client</TargetFrameworkProfile>
    <FileAlignment>512</FileAlignment>
  </PropertyGroup>
  <PropertyGroup Condition=" '$(Configuration)|$(Platform)' == 'Debug|x86' ">
    <DebugSymbols>true</DebugSymbols>
    <DebugType>full</DebugType>
    <Optimize>false</Optimize>
    <OutputPath>bin\Debug\</OutputPath>
    <DefineConstants>DEBUG;TRACE</DefineConstants>
    <ErrorReport>prompt</ErrorReport>
    <WarningLevel>4</WarningLevel>
    <PlatformTarget>x86</PlatformTarget>
  </PropertyGroup>
  <PropertyGroup Condition=" '$(Configuration)|$(Platform)' == 'Release|x86' ">
    <DebugType>pdbonly</DebugType>
    <Optimize>true</Optimize>
    <OutputPath>bin\Release\</OutputPath>
    <DefineConstants>TRACE</DefineConstants>
    <ErrorReport>prompt</ErrorReport>
    <WarningLevel>4</WarningLevel>
    <PlatformTarget>x86</PlatformTarget>
  </PropertyGroup>
  <PropertyGroup>
    <RootNamespace>ExampleMod</RootNamespace>
  </PropertyGroup>
  <ItemGroup>
    <Reference Include="log4net">
      <HintPath>..\references\log4net.dll</HintPath>
    </Reference>
    <Reference Include="Microsoft.CSharp" />
    <Reference Include="Microsoft.Xna.Framework, Version=4.0.0.0, Culture=neutral, PublicKeyToken=842cf8be1de50553" />
    <Reference Include="Microsoft.Xna.Framework.Game, Version=4.0.0.0, Culture=neutral, PublicKeyToken=842cf8be1de50553" />
    <Reference Include="Microsoft.Xna.Framework.Graphics, Version=4.0.0.0, Culture=neutral, PublicKeyToken=842cf8be1de50553" />
    <Reference Include="Newtonsoft.Json">
      <HintPath>..\..\..\Modding\tModLoader\references\Newtonsoft.Json.dll</HintPath>
    </Reference>
    <Reference Include="ReLogic, Version=1.0.0.0, Culture=neutral, processorArchitecture=x86">
      <SpecificVersion>False</SpecificVersion>
      <HintPath>..\references\ReLogic.dll</HintPath>
    </Reference>
    <Reference Include="System" />
    <Reference Include="System.Core" />
    <Reference Include="System.Data" />
    <Reference Include="System.Data.DataSetExtensions" />
    <Reference Include="System.Xml" />
    <Reference Include="System.Xml.Linq" />
    <Reference Include="tModLoaderDebug, Version=1.3.5.1, Culture=neutral, processorArchitecture=x86">
      <SpecificVersion>False</SpecificVersion>
      <HintPath>C:\Program Files (x86)\Steam\steamapps\common\Terraria\tModLoaderDebug.exe</HintPath>
    </Reference>
  </ItemGroup>
  <ItemGroup>
    <Compile Include="Angle.cs" />
    <Compile Include="Backgrounds\ExampleSurfaceBgStyle.cs" />
    <Compile Include="Backgrounds\ExampleUgBgStyle.cs" />
    <Compile Include="Buffs\Blocky.cs" />
    <Compile Include="Buffs\CarMount.cs" />
    <Compile Include="Buffs\EtherealFlames.cs" />
    <Compile Include="Buffs\ExampleJavelin.cs" />
    <Compile Include="Buffs\ExampleLightPet.cs" />
    <Compile Include="Buffs\ExamplePet.cs" />
    <Compile Include="Buffs\HeroOne.cs" />
    <Compile Include="Buffs\HeroThree.cs" />
    <Compile Include="Buffs\HeroTwo.cs" />
    <Compile Include="Buffs\Nullified.cs" />
    <Compile Include="Buffs\PurityWisp.cs" />
    <Compile Include="Buffs\Undead.cs" />
    <Compile Include="Buffs\Undead2.cs" />
    <Compile Include="Commands\AddTimeCommand.cs" />
    <Compile Include="Commands\CoinCommand.cs" />
    <Compile Include="Commands\ItemCommand.cs" />
    <Compile Include="Commands\NpcCommand.cs" />
    <Compile Include="Commands\NpcTypeCommand.cs" />
    <Compile Include="Commands\ScoreCommand.cs" />
    <Compile Include="Commands\SoundCommand.cs" />
    <Compile Include="Commands\VolcanoCommand.cs" />
    <Compile Include="Dusts\AdvancedDust.cs" />
    <Compile Include="Dusts\Bubble.cs" />
    <Compile Include="Dusts\EtherealFlame.cs" />
    <Compile Include="Dusts\ExampleSolution.cs" />
    <Compile Include="Dusts\ExampleWaterSplash.cs" />
    <Compile Include="Dusts\Flame.cs" />
    <Compile Include="Dusts\Negative.cs" />
    <Compile Include="Dusts\Pixel.cs" />
    <Compile Include="Dusts\PixelHurt.cs" />
    <Compile Include="Dusts\PuriumFlame.cs" />
    <Compile Include="Dusts\Smoke.cs" />
    <Compile Include="Dusts\Sparkle.cs" />
    <Compile Include="Dusts\SpectreDust.cs" />
<<<<<<< HEAD
    <Compile Include="ExampleConfig.cs" />
=======
    <Compile Include="ExampleAdvancedRecipe.cs" />
>>>>>>> 96784f0d
    <Compile Include="ExampleCustomCurrency.cs" />
    <Compile Include="ExampleMod.cs" />
    <Compile Include="ExamplePlayer.cs" />
    <Compile Include="ExampleWorld.cs" />
    <Compile Include="Gores\ExampleDroplet.cs" />
    <Compile Include="Gores\ExampleTreeFX.cs" />
    <Compile Include="Items\Abomination\AbominationBag.cs" />
    <Compile Include="Items\Abomination\Bubble.cs" />
    <Compile Include="Items\Abomination\ElementResidue.cs" />
    <Compile Include="Items\Abomination\FoulOrb.cs" />
    <Compile Include="Items\Abomination\Icicle.cs" />
    <Compile Include="Items\Abomination\MoltenDrill.cs" />
    <Compile Include="Items\Abomination\ScytheBlade.cs" />
    <Compile Include="Items\Abomination\SixColorShield.cs" />
    <Compile Include="Items\Armor\AbominationMask.cs" />
    <Compile Include="Items\Armor\BunnyMask.cs" />
    <Compile Include="Items\Armor\ExampleBreastplate.cs" />
    <Compile Include="Items\Armor\ExampleCostume.cs" />
    <Compile Include="Items\Armor\ExampleHelmet.cs" />
    <Compile Include="Items\Armor\ExampleHood.cs" />
    <Compile Include="Items\Armor\ExampleLeggings.cs" />
    <Compile Include="Items\Armor\ExampleRobe.cs" />
    <Compile Include="Items\Armor\PuritySpiritMask.cs" />
    <Compile Include="Items\Banners\OctopusBanner.cs" />
    <Compile Include="Items\Banners\SarcophagusBanner.cs" />
    <Compile Include="Items\BossBags.cs" />
    <Compile Include="Items\BossItem.cs" />
    <Compile Include="Items\CarKey.cs" />
    <Compile Include="Items\CopperShortsword.cs" />
    <Compile Include="Items\EquipMaterial.cs" />
    <Compile Include="Items\ExampleDamageClass\ExampleDamageAccessory.cs" />
    <Compile Include="Items\ExampleDamageClass\ExampleDamageItem.cs" />
    <Compile Include="Items\ExampleDamageClass\ExampleDamagePlayer.cs" />
    <Compile Include="Items\ExampleDamageClass\Mundane.cs" />
    <Compile Include="Items\ExampleDrawTooltips.cs" />
    <Compile Include="Items\ExampleDye.cs" />
    <Compile Include="Items\ExampleGlobalRecipe.cs" />
    <Compile Include="Items\ExampleHamaxe.cs" />
    <Compile Include="Items\ExampleHealingPotion.cs" />
    <Compile Include="Items\ExampleHook.cs" />
    <Compile Include="Items\ExampleInstancedGlobalItem.cs" />
    <Compile Include="Items\ExampleItem.cs" />
    <Compile Include="Items\ExampleLifeFruit.cs" />
    <Compile Include="Items\ExampleMagicMirror.cs" />
    <Compile Include="Items\Infinity.cs" />
    <Compile Include="Items\Placeable\ScoreBoard.cs" />
    <Compile Include="Items\Weapons\ExampleExplosive.cs" />
    <Compile Include="Items\Weapons\ExampleJavelin.cs" />
    <Compile Include="Items\ExampleLightPet.cs" />
    <Compile Include="Items\ExamplePet.cs" />
    <Compile Include="Items\ExamplePickaxe.cs" />
    <Compile Include="Items\ExampleQuestFish.cs" />
    <Compile Include="Items\ExampleShield.cs" />
    <Compile Include="Items\ExampleSolution.cs" />
    <Compile Include="Items\ExampleSoul.cs" />
    <Compile Include="Items\ExampleWings.cs" />
    <Compile Include="Items\ExplorerBag.cs" />
    <Compile Include="Items\Face.cs" />
    <Compile Include="Items\Fertilizer.cs" />
    <Compile Include="Items\Placeable\AbominationTrophy.cs" />
    <Compile Include="Items\Placeable\BunnyTrophy.cs" />
    <Compile Include="Items\Placeable\ElementalPurge.cs" />
    <Compile Include="Items\Placeable\ExampleBed.cs" />
    <Compile Include="Items\Placeable\ExampleBlock.cs" />
    <Compile Include="Items\Placeable\ExampleChair.cs" />
    <Compile Include="Items\Placeable\ExampleChest.cs" />
    <Compile Include="Items\Placeable\ExampleClock.cs" />
    <Compile Include="Items\Placeable\ExampleDoor.cs" />
    <Compile Include="Items\Placeable\ExampleDresser.cs" />
    <Compile Include="Items\Placeable\ExampleMusicBox.cs" />
    <Compile Include="Items\Placeable\ExamplePlatform.cs" />
    <Compile Include="Items\Placeable\ExampleHerbSeeds.cs" />
    <Compile Include="Items\Placeable\ExampleTorch.cs" />
    <Compile Include="Items\Placeable\ExampleWall.cs" />
    <Compile Include="Items\Placeable\ExampleWorkbench.cs" />
    <Compile Include="Items\Placeable\PuritySpiritTrophy.cs" />
    <Compile Include="Items\Placeable\TreeTrophy.cs" />
    <Compile Include="Items\Placeable\VoidMonolith.cs" />
    <Compile Include="Items\PlanteraItem.cs" />
    <Compile Include="Items\Potion.cs" />
    <Compile Include="Items\PurityShield.cs" />
    <Compile Include="Items\PuritySpiritBag.cs" />
    <Compile Include="Items\SparklingSphere.cs" />
    <Compile Include="Items\Weapons\ExampleBullet.cs" />
    <Compile Include="Items\Weapons\ExampleCloneItem.cs" />
    <Compile Include="Items\Weapons\ExampleGun.cs" />
    <Compile Include="Items\Weapons\ExampleLaserWeapon.cs" />
    <Compile Include="Items\Weapons\ExampleSpear.cs" />
    <Compile Include="Items\Weapons\ExampleStaff.cs" />
    <Compile Include="Items\Weapons\ExampleDualUseWeapon.cs" />
    <Compile Include="Items\Weapons\ExampleSword.cs" />
    <Compile Include="Items\Weapons\ExampleYoyo.cs" />
    <Compile Include="Items\Weapons\PurityTotem.cs" />
    <Compile Include="Items\Weapons\SpectreGun.cs" />
    <Compile Include="Items\Weapons\Wisp.cs" />
    <Compile Include="Mounts\Car.cs" />
    <Compile Include="NPCs\Abomination\Abomination.cs" />
    <Compile Include="NPCs\Abomination\AbominationRun.cs" />
    <Compile Include="NPCs\Abomination\CaptiveElement.cs" />
    <Compile Include="NPCs\Abomination\CaptiveElement2.cs" />
    <Compile Include="NPCs\Abomination\FreedElement.cs" />
    <Compile Include="NPCs\DeathAnimation.cs" />
    <Compile Include="NPCs\ExampleChestSummon.cs" />
    <Compile Include="NPCs\ExampleGlobalNPC.cs" />
    <Compile Include="NPCs\ExamplePerson.cs" />
    <Compile Include="NPCs\Fish.cs" />
    <Compile Include="NPCs\FlutterSlime.cs" />
    <Compile Include="NPCs\Hover.cs" />
    <Compile Include="NPCs\Octopus.cs" />
    <Compile Include="NPCs\FallenSoul.cs" />
    <Compile Include="NPCs\PartyZombie.cs" />
    <Compile Include="NPCs\PuritySpirit\PurityShield.cs" />
    <Compile Include="NPCs\PuritySpirit\PuritySpirit.cs" />
    <Compile Include="NPCs\PuritySpirit\PuritySpiritScreenShaderData.cs" />
    <Compile Include="NPCs\PuritySpirit\PuritySpiritSky.cs" />
    <Compile Include="NPCs\Sarcophagus.cs" />
    <Compile Include="NPCs\Worm.cs" />
    <Compile Include="Prefixes\AwesomePrefix.cs" />
    <Compile Include="Projectiles\ElementBall.cs" />
    <Compile Include="Projectiles\ElementLaser.cs" />
    <Compile Include="Projectiles\ElementShield.cs" />
    <Compile Include="Projectiles\ExampleAnimatedPierce.cs" />
    <Compile Include="Projectiles\ExampleBehindTilesProjectile.cs" />
    <Compile Include="Projectiles\ExampleBullet.cs" />
    <Compile Include="Projectiles\ExampleCloneProjectile.cs" />
    <Compile Include="Projectiles\ExampleExplosive.cs" />
    <Compile Include="Projectiles\ExampleJavelinProjectile.cs" />
    <Compile Include="Projectiles\ExampleLaser.cs" />
    <Compile Include="Projectiles\ExampleSolution.cs" />
    <Compile Include="Projectiles\ExampleSpearProjectile.cs" />
    <Compile Include="Projectiles\ExampleYoyoProjectile.cs" />
    <Compile Include="Projectiles\HealProj.cs" />
    <Compile Include="Projectiles\Minions\HoverShooter.cs" />
    <Compile Include="Projectiles\Minions\Minion.cs" />
    <Compile Include="Projectiles\Minions\PurityBolt.cs" />
    <Compile Include="Projectiles\Minions\PurityWisp.cs" />
    <Compile Include="Projectiles\MoltenDrill.cs" />
    <Compile Include="Projectiles\OctopusArm.cs" />
    <Compile Include="Projectiles\Pets\ExampleLightPet.cs" />
    <Compile Include="Projectiles\Pets\ExamplePet.cs" />
    <Compile Include="Projectiles\PixelBall.cs" />
    <Compile Include="Projectiles\PuritySpirit\NegativeWall.cs" />
    <Compile Include="Projectiles\PuritySpirit\NullLaser.cs" />
    <Compile Include="Projectiles\PuritySpirit\PureCrystal.cs" />
    <Compile Include="Projectiles\PuritySpirit\PurityBeam.cs" />
    <Compile Include="Projectiles\PuritySpirit\PuritySnake.cs" />
    <Compile Include="Projectiles\PuritySpirit\PuritySphere.cs" />
    <Compile Include="Projectiles\PuritySpirit\VoidWorld.cs" />
    <Compile Include="Projectiles\ScorePoint.cs" />
    <Compile Include="Projectiles\ShadowArm.cs" />
    <Compile Include="Projectiles\SparklingBall.cs" />
    <Compile Include="Projectiles\Wisp.cs" />
    <Compile Include="RecipeHelper.cs" />
    <Compile Include="SimpleModPlayer.cs" />
    <Compile Include="Sounds\Custom\WatchOut.cs" />
    <Compile Include="Sounds\Item\Wooo.cs" />
    <Compile Include="Tiles\AnimatedLoom.cs" />
    <Compile Include="Tiles\BossTrophy.cs" />
    <Compile Include="Tiles\ElementalPurge.cs" />
    <Compile Include="Tiles\ExampleAnimatedTile.cs" />
    <Compile Include="Tiles\ExampleBed.cs" />
    <Compile Include="Tiles\ExampleBlock.cs" />
    <Compile Include="Tiles\ExampleChair.cs" />
    <Compile Include="Tiles\ExampleChest.cs" />
    <Compile Include="Tiles\ExampleClock.cs" />
    <Compile Include="Tiles\ExampleCutTile.cs" />
    <Compile Include="Tiles\ExampleDoorClosed.cs" />
    <Compile Include="Tiles\ExampleDoorOpen.cs" />
    <Compile Include="Tiles\ExampleDresser.cs" />
    <Compile Include="Tiles\ExampleGlobalTile.cs" />
    <Compile Include="Tiles\ExampleMusicBox.cs" />
    <Compile Include="Tiles\ExampleHerb.cs" />
    <Compile Include="Tiles\ExamplePlatform.cs" />
    <Compile Include="Tiles\ExampleSapling.cs" />
    <Compile Include="Tiles\ExampleStatue.cs" />
    <Compile Include="Tiles\ExampleTorch.cs" />
    <Compile Include="Tiles\ExampleTree.cs" />
    <Compile Include="Tiles\ExampleWorkbench.cs" />
    <Compile Include="Tiles\MonsterBanner.cs" />
    <Compile Include="Tiles\TEElementalPurge.cs" />
    <Compile Include="Tiles\TEScoreBoard.cs" />
    <Compile Include="Tiles\VoidMonolith.cs" />
    <Compile Include="Tiles\VoidSky.cs" />
    <Compile Include="UI\DragableUIPanel.cs" />
    <Compile Include="UI\ExamplePersonUI.cs" />
    <Compile Include="UI\ExampleUI.cs" />
    <Compile Include="UI\UIHoverImageButton.cs" />
    <Compile Include="UI\VanillaItemSlotWrapper.cs" />
    <Compile Include="Walls\ExampleWall.cs" />
    <Compile Include="Waters\ExampleWaterfallStyle.cs" />
    <Compile Include="Waters\ExampleWaterStyle.cs" />
  </ItemGroup>
  <ItemGroup>
    <Content Include="build.txt" />
    <Content Include="description.txt" />
  </ItemGroup>
  <ItemGroup />
  <Import Project="$(MSBuildToolsPath)\Microsoft.CSHARP.Targets" />
  <ProjectExtensions>
    <VisualStudio AllowExistingFolder="true" />
  </ProjectExtensions>
  <PropertyGroup>
    <PostBuildEvent>for /f "tokens=* delims=" %25%25i in ('"$(ProjectDir)..\setup\bin\setup" --steamdir') do set TERRARIASTEAMDIR=%25%25i
"%25TERRARIASTEAMDIR%25\tModLoaderServerDebug.exe" -build "$(ProjectDir)\" -eac "$(TargetPath)"</PostBuildEvent>
  </PropertyGroup>
</Project><|MERGE_RESOLUTION|>--- conflicted
+++ resolved
@@ -97,11 +97,8 @@
     <Compile Include="Dusts\Smoke.cs" />
     <Compile Include="Dusts\Sparkle.cs" />
     <Compile Include="Dusts\SpectreDust.cs" />
-<<<<<<< HEAD
     <Compile Include="ExampleConfig.cs" />
-=======
     <Compile Include="ExampleAdvancedRecipe.cs" />
->>>>>>> 96784f0d
     <Compile Include="ExampleCustomCurrency.cs" />
     <Compile Include="ExampleMod.cs" />
     <Compile Include="ExamplePlayer.cs" />
