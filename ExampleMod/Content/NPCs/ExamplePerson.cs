--- conflicted
+++ resolved
@@ -13,11 +13,8 @@
 using Terraria.Localization;
 using Terraria.ModLoader;
 using Terraria.Utilities;
-<<<<<<< HEAD
 using Terraria.GameContent.Bestiary;
 using static Terraria.ModLoader.ModContent;
-=======
->>>>>>> 876f53f2
 
 namespace ExampleMod.Content.NPCs
 {
@@ -30,7 +27,7 @@
 			// DisplayName.SetDefault("Example Person");
 			Main.npcFrameCount[npc.type] = 25; // The amount of frames the NPC has
 
-			NPCID.Sets.ExtraFramesCount[npc.type] = 9; // Generally for Town NPCs, but this is how the NPC does extra things such as sitting in a chair and talking to other NPCs. 
+			NPCID.Sets.ExtraFramesCount[npc.type] = 9; // Generally for Town NPCs, but this is how the NPC does extra things such as sitting in a chair and talking to other NPCs.
 			NPCID.Sets.AttackFrameCount[npc.type] = 4;
 			NPCID.Sets.DangerDetectRange[npc.type] = 700; // The amount of pixels away from the center of the npc that it tries to attack enemies.
 			NPCID.Sets.AttackType[npc.type] = 0;
@@ -40,7 +37,7 @@
 
 			NPCID.Sets.NPCBestiaryDrawModifiers value = new NPCID.Sets.NPCBestiaryDrawModifiers(0) { //Influences how the NPC looks in the Bestiary
 				Velocity = 1f
-			}; 
+			};
 			NPCID.Sets.NPCBestiaryDrawOffset.Add(npc.type, value);
 		}
 
