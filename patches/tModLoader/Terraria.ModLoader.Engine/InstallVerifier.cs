﻿using ReLogic.OS;
using Steamworks;
using System;
using System.Diagnostics;
using System.IO;
using System.Linq;
using System.Reflection;
using System.Security.Cryptography;
using Terraria.Social;

namespace Terraria.ModLoader.Engine
{
	internal static class InstallVerifier
	{
		const string ContentDirectory = "Content";
		const string InstallInstructions = "Please restore your Terraria install, then install tModLoader on Steam or by following the README.txt instructions for manual installation.";

		private static bool? isValid;
		public static bool IsValid => isValid ?? (isValid = InstallCheck()).Value;
		public static bool IsGoG = false;
		public static bool IsSteam = false;

		private static string steamAPIPath;
		private static byte[] steamAPIHash;
		private static byte[] gogHash;
		private static byte[] steamHash;

		static InstallVerifier()
		{
			if (Platform.IsWindows) {
				steamAPIPath = "steam_api.dll";
				steamAPIHash = ToByteArray("7B857C897BC69313E4936DC3DCCE5193");
<<<<<<< HEAD
				gogHash = ToByteArray("8b546731a5b6a498a0e28f047bc56377");
				steamHash = ToByteArray("6b85b2a8ea384384c1090d784f3fcff6");
=======
				gogHash = ToByteArray("8a836691c1d4446cf9af1361dcdc5ffe");
				steamHash = ToByteArray("fde46a346a885f8d35366e3996f9ca3a");
>>>>>>> c9c17258
			}
			else if (Platform.IsOSX) {
				steamAPIPath = "osx/libsteam_api.dylib";
				steamAPIHash = ToByteArray("4EECD26A0CDF89F90D4FF26ECAD37BE0");
<<<<<<< HEAD
				gogHash = ToByteArray("47f34aed84a7267cf42a7724a356fd1a");
				steamHash = ToByteArray("214b6e8d77644ed8148fde1bfc9b321e");
=======
				gogHash = ToByteArray("88d56cd87f88a2230f60d9c675f5c977");
				steamHash = ToByteArray("905eceab54c27117c4368d8b55d020e7");
>>>>>>> c9c17258
			}
			else if (Platform.IsLinux) {
				steamAPIPath = "lib/libsteam_api.so";
				steamAPIHash = ToByteArray("7B74FD4C207D22DB91B4B649A44467F6");
<<<<<<< HEAD
				gogHash = ToByteArray("a9ebf47eee8f65ad264509f2fa16d161");
				steamHash = ToByteArray("c15c0d10d11200384371e8db2ec05679");
=======
				gogHash = ToByteArray("9250594786fb53810da9bf4bc7c7d9a9");
				steamHash = ToByteArray("6c496fa6d23f200eed209544c6c12502");
>>>>>>> c9c17258
			}
			else {
				string message = "Unknown OS platform: unable to verify installation.";
				Logging.tML.Fatal(message);
				Exit(message, string.Empty);
			}
		}

		private static bool HashMatchesFile(string path, byte[] hash)
		{
			using (var md5 = MD5.Create())
			using (var stream = File.OpenRead(path))
				return hash.SequenceEqual(md5.ComputeHash(stream));
		}

		private static byte[] ToByteArray(string hexString)
		{
			byte[] retval = new byte[hexString.Length / 2];
			for (int i = 0; i < hexString.Length; i += 2)
				retval[i / 2] = Convert.ToByte(hexString.Substring(i, 2), 16);
			return retval;
		}
		private static void Exit(string errorMessage, string extraMessage = InstallInstructions)
		{
			errorMessage += $"\r\n\r\n{extraMessage}";
			Logging.tML.Fatal(errorMessage);
			UI.Interface.MessageBoxShow(errorMessage);
			Environment.Exit(1);
		}

		private static bool InstallCheck()
		{
#if CLIENT
			// Check if the content directory is present which is required
			if (!Directory.Exists(ContentDirectory)) {
				Exit($"{ContentDirectory} directory could not be found.\r\n\r\nDid you forget to extract tModLoader's Content directory into the tModLoader folder?\r\n\r\nEnsure tModLoader is installed in a separate folder from Terraria.");
				return false;
			}
#endif
			// Whether the steam_api file exists, indicating we'd have to check steam installation
			if (File.Exists(steamAPIPath))
				return CheckSteam();

			return CheckGoG();
		}

		// Check if steam installation is correct
		private static bool CheckSteam()
		{
			Logging.tML.Info("Checking Steam installation...");
			IsSteam = true;
#if CLIENT
			SocialAPI.LoadSteam();
			string terrariaInstallLocation = Steam.GetSteamTerrariaInstallDir();

			if (!Directory.Exists(Path.Combine(terrariaInstallLocation, ContentDirectory))) {
				Exit($"Terraria Steam installation or Terraria Content directory not found.\r\n\r\nPlease ensure Terraria 1.4 is installed through Steam.");
				return false;
			}
#endif
			if (!HashMatchesFile(steamAPIPath, steamAPIHash)) {
				Process.Start(@"https://terraria.org");
				Exit("Steam API hash mismatch, assumed pirated.\n\ntModLoader requires a legitimate Terraria install to work.", string.Empty);
				return false;
			}

			Logging.tML.Info("Steam installation OK.");
			return true;
		}

		// Check if GOG install or manual install is correct
		private static bool CheckGoG()
		{
			Logging.tML.Info("Checking GOG or manual installation...");
			IsGoG = true;

			const string DefaultExe = "Terraria.exe";
			string CheckExe = $"Terraria_1.4.0.4.exe"; // {Main.versionNumber}
			string vanillaPath = File.Exists(CheckExe) ? CheckExe : DefaultExe;

			// If .exe not present, check Terraria directory (Side-by-Side Manual Install)
			if (!File.Exists(vanillaPath)) {
				vanillaPath = Path.Combine("..", "Terraria");
				string defaultExe = Path.Combine(vanillaPath, DefaultExe);
				string checkExe = Path.Combine(vanillaPath, CheckExe);
				vanillaPath = File.Exists(defaultExe) ? defaultExe : checkExe;
			}
			// If .exe not present check parent directory (Nested Manual Install)
			if (!File.Exists(vanillaPath)) {
				string defaultExe = Path.Combine("..", DefaultExe);
				string checkExe = Path.Combine("..", CheckExe);
				vanillaPath = File.Exists(defaultExe) ? defaultExe : checkExe;
			}

			if (!File.Exists(vanillaPath)) {
#if SERVER
				return false;
#else
				Exit($"{vanillaPath} could not be found.\r\n\r\nGOG installs must have the unmodified Terraria executable to function.", string.Empty);
				return false;
#endif
			}

			if (!HashMatchesFile(vanillaPath, gogHash)) {
				Exit($"{vanillaPath} is not the unmodified Terraria executable.\r\n\r\nGOG installs must have the unmodified Terraria executable to function.\r\n\r\nIf you patched the .exe, you can create a copy of the original exe and name it \"Terraria_v<VERSION>.exe\"", string.Empty);
				return false;
			}

			Logging.tML.Info("GOG or manual installation OK.");
			return true;
		}
	}
}<|MERGE_RESOLUTION|>--- conflicted
+++ resolved
@@ -30,35 +30,20 @@
 			if (Platform.IsWindows) {
 				steamAPIPath = "steam_api.dll";
 				steamAPIHash = ToByteArray("7B857C897BC69313E4936DC3DCCE5193");
-<<<<<<< HEAD
 				gogHash = ToByteArray("8b546731a5b6a498a0e28f047bc56377");
 				steamHash = ToByteArray("6b85b2a8ea384384c1090d784f3fcff6");
-=======
-				gogHash = ToByteArray("8a836691c1d4446cf9af1361dcdc5ffe");
-				steamHash = ToByteArray("fde46a346a885f8d35366e3996f9ca3a");
->>>>>>> c9c17258
 			}
 			else if (Platform.IsOSX) {
 				steamAPIPath = "osx/libsteam_api.dylib";
 				steamAPIHash = ToByteArray("4EECD26A0CDF89F90D4FF26ECAD37BE0");
-<<<<<<< HEAD
 				gogHash = ToByteArray("47f34aed84a7267cf42a7724a356fd1a");
 				steamHash = ToByteArray("214b6e8d77644ed8148fde1bfc9b321e");
-=======
-				gogHash = ToByteArray("88d56cd87f88a2230f60d9c675f5c977");
-				steamHash = ToByteArray("905eceab54c27117c4368d8b55d020e7");
->>>>>>> c9c17258
 			}
 			else if (Platform.IsLinux) {
 				steamAPIPath = "lib/libsteam_api.so";
 				steamAPIHash = ToByteArray("7B74FD4C207D22DB91B4B649A44467F6");
-<<<<<<< HEAD
 				gogHash = ToByteArray("a9ebf47eee8f65ad264509f2fa16d161");
 				steamHash = ToByteArray("c15c0d10d11200384371e8db2ec05679");
-=======
-				gogHash = ToByteArray("9250594786fb53810da9bf4bc7c7d9a9");
-				steamHash = ToByteArray("6c496fa6d23f200eed209544c6c12502");
->>>>>>> c9c17258
 			}
 			else {
 				string message = "Unknown OS platform: unable to verify installation.";
