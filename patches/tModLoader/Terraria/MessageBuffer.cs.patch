--- conflicted
+++ resolved
@@ -180,22 +180,17 @@
  						NetMessage.TrySendData(49, whoAmI);
  						NetMessage.TrySendData(57, whoAmI);
  						NetMessage.TrySendData(7, whoAmI);
-<<<<<<< HEAD
-@@ -1062,7 +_,7 @@
- 
- 						BitsByte bitsByte7 = (byte)0;
- 						BitsByte bitsByte8 = (byte)0;
+@@ -1069,7 +_,7 @@
+ 
+ 						BitsByte bitsByte4 = (byte)0;
+ 						BitsByte bitsByte5 = (byte)0;
 -						Tile tile4 = null;
 +						Tile tile4 = default;
  						for (int num63 = num59; num63 < num59 + num61; num63++) {
  							for (int num64 = num60; num64 < num60 + num62; num64++) {
  								if (Main.tile[num63, num64] == null)
-@@ -1137,8 +_,8 @@
- 						int num177 = reader.ReadInt16();
-=======
 @@ -1144,8 +_,8 @@
  						int num181 = reader.ReadInt16();
->>>>>>> bb88fc39
  						Vector2 position3 = reader.ReadVector2();
  						Vector2 velocity6 = reader.ReadVector2();
 -						int stack7 = reader.ReadInt16();
@@ -458,22 +453,17 @@
 +						//player9.itemAnimation = itemAnimation;
  						player9.channel = player9.inventory[player9.selectedItem].channel;
  						if (Main.netMode == 2)
-<<<<<<< HEAD
- 							NetMessage.TrySendData(41, -1, whoAmI, null, num104);
-@@ -1948,7 +_,7 @@
- 						if (Main.tile[num90, num91] == null)
- 							Main.tile[num90, num91] = new Tile();
- 
--						lock (Main.tile[num90, num91]) {
+ 							NetMessage.TrySendData(41, -1, whoAmI, null, num108);
+@@ -1955,7 +_,7 @@
+ 						if (Main.tile[num94, num95] == null)
+ 							Main.tile[num94, num95] = new Tile();
+ 
+-						lock (Main.tile[num94, num95]) {
 +						lock (Main.tile) {
- 							Main.tile[num90, num91].liquid = liquid;
- 							Main.tile[num90, num91].liquidType(liquidType);
+ 							Main.tile[num94, num95].liquid = liquid;
+ 							Main.tile[num94, num95].liquidType(liquidType);
  							if (Main.netMode == 2)
-@@ -1973,7 +_,7 @@
-=======
- 							NetMessage.TrySendData(41, -1, whoAmI, null, num108);
 @@ -1980,7 +_,7 @@
->>>>>>> bb88fc39
  							break;
  
  						Player player5 = Main.player[num55];
