using Microsoft.Xna.Framework;
using Microsoft.Xna.Framework.Graphics;
using System;
using Terraria.DataStructures;

namespace Terraria.ModLoader
{
	/// <summary>
	/// This class allows you to modify the behavior of any tile in the game. Create an instance of an overriding class then call Mod.AddGlobalTile to use this.
	/// </summary>
	public abstract class GlobalTile : GlobalBlockType
	{
		/// <summary>
		/// A convenient method for adding an integer to the end of an array. This can be used with the arrays in TileID.Sets.RoomNeeds.
		/// </summary>
		/// <param name="array"></param>
		/// <param name="type"></param>
		public void AddToArray(ref int[] array, int type) {
			Array.Resize(ref array, array.Length + 1);
			array[array.Length - 1] = type;
		}

		/// <summary>
		/// Allows the given type of tile to grow the given modded tree.
		/// </summary>
		/// <param name="soilType"></param>
		/// <param name="tree"></param>
		public void AddModTree(int soilType, ModTree tree) {
			TileLoader.trees[soilType] = tree;
		}

		/// <summary>
		/// Allows the given type of tile to grow the given modded palm tree.
		/// </summary>
		/// <param name="soilType"></param>
		/// <param name="palmTree"></param>
		public void AddModPalmTree(int soilType, ModPalmTree palmTree) {
			TileLoader.palmTrees[soilType] = palmTree;
		}

		/// <summary>
		/// Allows the given type of tile to grow the given modded cactus.
		/// </summary>
		/// <param name="soilType"></param>
		/// <param name="cactus"></param>
		public void AddModCactus(int soilType, ModCactus cactus) {
			TileLoader.cacti[soilType] = cactus;
		}

		protected sealed override void Register() {
			ModTypeLookup<GlobalTile>.Register(this);
			TileLoader.globalTiles.Add(this);
		}

		public sealed override void SetupContent() => SetDefaults();

		/// <summary>
		/// Allows you to modify the chance the tile at the given coordinates has of spawning a certain critter when the tile is killed.
		/// </summary>
		/// <param name="i"></param>
		/// <param name="j"></param>
		/// <param name="type"></param>
		/// <param name="wormChance"></param>
		/// <param name="grassHopperChance"></param>
		/// <param name="jungleGrubChance"></param>
		public virtual void DropCritterChance(int i, int j, int type, ref int wormChance, ref int grassHopperChance, ref int jungleGrubChance) {
		}

		/// <summary>
		/// Allows you to customize which items the tile at the given coordinates drops. Return false to stop the game from dropping the tile's default item. Returns true by default.
		/// </summary>
		public virtual bool Drop(int i, int j, int type) {
			return true;
		}

		/// <summary>
		/// Allows you to determine whether or not the tile at the given coordinates can be hit by anything. Returns true by default. blockDamaged currently has no use.
		/// </summary>
		/// <param name="i"></param>
		/// <param name="j"></param>
		/// <param name="type"></param>
		/// <param name="blockDamaged"></param>
		/// <returns></returns>
		public virtual bool CanKillTile(int i, int j, int type, ref bool blockDamaged) {
			return true;
		}

		/// <summary>
		/// Allows you to determine what happens when the tile at the given coordinates is killed or hit with a pickaxe. If <paramref name="fail"/> is true, the tile will not be mined; <paramref name="effectOnly"/> makes it so that only dust is created; <paramref name="noItem"/> stops items from dropping.
		/// </summary>
		/// <param name="i"></param>
		/// <param name="j"></param>
		/// <param name="type"></param>
		/// <param name="fail"></param>
		/// <param name="effectOnly"></param>
		/// <param name="noItem"></param>
		public virtual void KillTile(int i, int j, int type, ref bool fail, ref bool effectOnly, ref bool noItem) {
		}

		/// <summary>
		/// Allows you to make things happen when the tile is within a certain range of the player (around the same range water fountains and music boxes work). The closer parameter is whether or not the tile is within the range at which things like campfires and banners work.
		/// </summary>
		/// <param name="i"></param>
		/// <param name="j"></param>
		/// <param name="type"></param>
		/// <param name="closer"></param>
		public virtual void NearbyEffects(int i, int j, int type, bool closer) {
		}

		/// <summary>
		/// Allows you to determine whether the block glows red when the given player has the Dangersense buff.
		/// </summary>
		/// <param name="i"></param>
		/// <param name="j"></param>
		/// <param name="type"></param>
		/// <param name="player"></param>
		/// <returns></returns>
		public virtual bool Dangersense(int i, int j, int type, Player player) {
			return false;
		}

		/// <summary>
		/// Allows you to determine whether or not a tile will draw itself flipped in the world.
		/// </summary>
		/// <param name="i"></param>
		/// <param name="j"></param>
		/// <param name="type"></param>
		/// <param name="spriteEffects"></param>
		public virtual void SetSpriteEffects(int i, int j, int type, ref SpriteEffects spriteEffects) {
		}

		/// <summary>
		/// Allows animating tiles that were previously static. Loading a new texture for the tile is required first. Use Main.tileFrameCounter to count game frames and Main.tileFrame to change animation frames.
		/// </summary>
		public virtual void AnimateTile() {
		}

		/// <summary>
		/// Allows you to make stuff happen whenever the tile at the given coordinates is drawn. For example, creating dust or changing the color the tile is drawn in.
		/// SpecialDraw will only be called if coordinates are added using Main.instance.TilesRenderer.AddSpecialLegacyPoint here.
		/// </summary>
<<<<<<< HEAD
		/// <param name="i"></param>
		/// <param name="j"></param>
		/// <param name="type"></param>
		public virtual void DrawEffects(int i, int j, int type) {
=======
		/// <param name="i">The x position in tile coordinates.</param>
		/// <param name="j">The y position in tile coordinates.</param>
		/// <param name="drawData">Various information about the tile that is being drawn, such as color, framing, glow textures, etc.</param>
		public virtual void DrawEffects(int i, int j, int type, SpriteBatch spriteBatch, ref TileDrawInfo drawData) {
>>>>>>> 29246f25
		}

		/// <summary>
		/// Special Draw. Only called if coordinates are added using Main.instance.TilesRenderer.AddSpecialLegacyPoint during DrawEffects. Useful for drawing things that would otherwise be impossible to draw due to draw order, such as items in item frames.
		/// </summary>
		/// <param name="i">The x position in tile coordinates.</param>
		/// <param name="j">The y position in tile coordinates.</param>
		public virtual void SpecialDraw(int i, int j, int type, SpriteBatch spriteBatch) {
		}

		/// <summary>
		/// Called for every tile that updates due to being placed or being next to a tile that is changed. Return false to stop the game from carrying out its default TileFrame operations. Returns true by default.
		/// </summary>
		/// <param name="i"></param>
		/// <param name="j"></param>
		/// <param name="type"></param>
		/// <param name="resetFrame"></param>
		/// <param name="noBreak"></param>
		/// <returns></returns>
		public virtual bool TileFrame(int i, int j, int type, ref bool resetFrame, ref bool noBreak) {
			return true;
		}

		/// <summary>
		/// Allows you to determine which tiles the given tile type can be considered as when looking for crafting stations.
		/// </summary>
		/// <param name="type"></param>
		/// <returns></returns>
		public virtual int[] AdjTiles(int type) {
			return new int[0];
		}

		/// <summary>
		/// Allows you to make something happen when any tile is right-clicked by the player.
		/// </summary>
		/// <param name="i"></param>
		/// <param name="j"></param>
		/// <param name="type"></param>
		public virtual void RightClick(int i, int j, int type) {
		}

		/// <summary>
		/// Allows you to make something happen when the mouse hovers over any tile. Useful for showing item icons or text on the mouse.
		/// </summary>
		/// <param name="i"></param>
		/// <param name="j"></param>
		/// <param name="type"></param>
		public virtual void MouseOver(int i, int j, int type) {
		}

		/// <summary>
		/// Allows you to make something happen when the mouse hovers over any tile, even when the player is far away. Useful for showing what's written on signs, etc.
		/// </summary>
		/// <param name="i"></param>
		/// <param name="j"></param>
		/// <param name="type"></param>
		public virtual void MouseOverFar(int i, int j, int type) {
		}

		/// <summary>
		/// Allows you to determine whether the given item can become selected when the cursor is hovering over a tile and the auto selection hotkey is pressed.
		/// </summary>
		/// <param name="i"></param>
		/// <param name="j"></param>
		/// <param name="type"></param>
		/// <param name="item"></param>
		/// <returns></returns>
		public virtual bool AutoSelect(int i, int j, int type, Item item) {
			return false;
		}

		/// <summary>
		/// Whether or not the vanilla HitWire code and the HitWire hook is allowed to run. Useful for overriding vanilla behavior by returning false. Returns true by default.
		/// </summary>
		/// <param name="i"></param>
		/// <param name="j"></param>
		/// <param name="type"></param>
		/// <returns></returns>
		public virtual bool PreHitWire(int i, int j, int type) {
			return true;
		}

		/// <summary>
		/// Allows you to make something happen when a wire current passes through any tile.
		/// </summary>
		/// <param name="i"></param>
		/// <param name="j"></param>
		/// <param name="type"></param>
		public virtual void HitWire(int i, int j, int type) {
		}

		/// <summary>
		/// Allows you to control how hammers slope any tile. Return true to allow the tile to slope normally. Returns true by default. Called on the local Client and Single Player.
		/// </summary>
		/// <param name="i"></param>
		/// <param name="j"></param>
		/// <param name="type"></param>
		/// <returns></returns>
		public virtual bool Slope(int i, int j, int type) {
			return true;
		}

		/// <summary>
		/// Allows you to make something happen when a player stands on the given type of tile. For example, you can make the player slide as if on ice.
		/// </summary>
		/// <param name="type"></param>
		/// <param name="player"></param>
		public virtual void FloorVisuals(int type, Player player) {
		}

		/// <summary>
		/// Allows you to change the style of waterfall that passes through or over any tile.
		/// </summary>
		/// <param name="type"></param>
		/// <param name="style"></param>
		public virtual void ChangeWaterfallStyle(int type, ref int style) {
		}

		/// <summary>
		/// Allows a tile to support a sapling that can eventually grow into a tree. The type of the sapling should be returned here. Returns -1 by default. The style parameter will determine which sapling is chosen if multiple sapling types share the same ID; even if you only have a single sapling in an ID, you must still set this to 0.
		/// </summary>
		/// <param name="type"></param>
		/// <param name="style"></param>
		/// <returns></returns>
		public virtual int SaplingGrowthType(int type, ref int style) {
			return -1;
		}
	}
}<|MERGE_RESOLUTION|>--- conflicted
+++ resolved
@@ -139,17 +139,10 @@
 		/// Allows you to make stuff happen whenever the tile at the given coordinates is drawn. For example, creating dust or changing the color the tile is drawn in.
 		/// SpecialDraw will only be called if coordinates are added using Main.instance.TilesRenderer.AddSpecialLegacyPoint here.
 		/// </summary>
-<<<<<<< HEAD
-		/// <param name="i"></param>
-		/// <param name="j"></param>
-		/// <param name="type"></param>
-		public virtual void DrawEffects(int i, int j, int type) {
-=======
 		/// <param name="i">The x position in tile coordinates.</param>
 		/// <param name="j">The y position in tile coordinates.</param>
 		/// <param name="drawData">Various information about the tile that is being drawn, such as color, framing, glow textures, etc.</param>
 		public virtual void DrawEffects(int i, int j, int type, SpriteBatch spriteBatch, ref TileDrawInfo drawData) {
->>>>>>> 29246f25
 		}
 
 		/// <summary>
