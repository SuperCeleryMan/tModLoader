--- conflicted
+++ resolved
@@ -329,11 +329,7 @@
 		/// <summary>
 		/// Allows you to add and modify NPC loot tables to drop on death and to appear in the Bestiary.
 		/// </summary>
-<<<<<<< HEAD
-		public virtual void ModifyNPCLoot(ItemDropDatabase database) {
-=======
 		public virtual void ModifyNPCLoot(NPCLoot npcLoot) {
->>>>>>> 3fc9bea6
 		}
 
 		/// <summary>
