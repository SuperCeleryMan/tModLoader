--- conflicted
+++ resolved
@@ -62,7 +62,6 @@
 
 			/*foreach (string music in musics.Keys.Where(t => t.StartsWith("Sounds/"))) {
 				string substring = music.Substring("Sounds/".Length);
-
 				if (substring.StartsWith("Music/")) {
 					AddSound(SoundType.Music, Name + '/' + music);
 				}
@@ -70,36 +69,8 @@
 		}
 
 		internal static void ResizeAndFillArrays() {
-<<<<<<< HEAD
 			//Array.Resize(ref Main.music, SoundCount[SoundType.Music]);
 			//Array.Resize(ref Main.musicFade, SoundCount[SoundType.Music]);
-=======
-			customSounds = new Asset<SoundEffect>[nextSound[SoundType.Custom]];
-			customSoundInstances = new SoundEffectInstance[nextSound[SoundType.Custom]];
-			
-			Array.Resize(ref SoundEngine._legacyPlayer._soundItem,				nextSound[SoundType.Item]);
-			Array.Resize(ref SoundEngine._legacyPlayer._soundInstanceItem,		nextSound[SoundType.Item]);
-			Array.Resize(ref SoundEngine._legacyPlayer._soundNpcHit,			nextSound[SoundType.NPCHit]);
-			Array.Resize(ref SoundEngine._legacyPlayer._soundInstanceNpcHit,	nextSound[SoundType.NPCHit]);
-			Array.Resize(ref SoundEngine._legacyPlayer._soundNpcKilled,			nextSound[SoundType.NPCKilled]);
-			Array.Resize(ref SoundEngine._legacyPlayer._soundInstanceNpcKilled, nextSound[SoundType.NPCKilled]);
-			//Array.Resize(ref Main.music, nextSound[SoundType.Music]);
-			//Array.Resize(ref Main.musicFade, nextSound[SoundType.Music]);
-
-			foreach (SoundType type in Enum.GetValues(typeof(SoundType))) {
-				foreach (string sound in sounds[type].Keys) {
-					int slot = GetSoundSlot(type, sound);
-
-					if (type != SoundType.Music) {
-						GetSoundArray(type)[slot] = ModContent.GetSound(sound);
-						GetSoundInstanceArray(type)[slot] = GetSoundArray(type)[slot]?.Value.CreateInstance() ?? null;
-					}
-					else {
-						//Main.music[slot] = ModContent.GetMusic(sound) ?? null;
-					}
-				}
-			}
->>>>>>> 00cf024b
 		}
 
 		internal static void Unload() {
