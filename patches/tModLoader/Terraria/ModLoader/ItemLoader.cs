--- conflicted
+++ resolved
@@ -769,13 +769,8 @@
 		private static HookList HookUseAnimation = AddHook<Action<Item, Player>>(g => g.UseAnimation);
 		
 		public static void UseAnimation(Item item, Player player) {
-<<<<<<< HEAD
 			foreach (var g in HookUseAnimation.Enumerate(item.globalItems)) {
 				g.UseAnimation(item, player);
-=======
-			foreach (var g in HookUseAnimation.arr) {
-				g.Instance(item).UseAnimation(item, player);
->>>>>>> 4978d4be
 			}
 
 			item.ModItem?.UseAnimation(player);
