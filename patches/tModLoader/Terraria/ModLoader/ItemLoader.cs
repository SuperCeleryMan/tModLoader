--- conflicted
+++ resolved
@@ -482,13 +482,8 @@
 
 			item.ModItem?.ModifyWeaponKnockback(player, ref knockback, ref flat);
 
-<<<<<<< HEAD
-			foreach (var g in HookGetWeaponKnockback.Enumerate(item))
-				g.GetWeaponKnockback(item, player, ref knockback);
-=======
-			foreach (var g in HookModifyWeaponKnockback.arr)
-				g.Instance(item).ModifyWeaponKnockback(item, player, ref knockback, ref flat);
->>>>>>> 10772ccd
+			foreach (var g in HookModifyWeaponKnockback.Enumerate(item))
+				g.ModifyWeaponKnockback(item, player, ref knockback, ref flat);
 		}
 
 
@@ -503,13 +498,8 @@
 
 			item.ModItem?.ModifyWeaponCrit(player, ref crit);
 
-<<<<<<< HEAD
-			foreach (var g in HookGetWeaponCrit.Enumerate(item))
-				g.GetWeaponCrit(item, player, ref crit);
-=======
-			foreach (var g in HookModifyWeaponCrit.arr)
-				g.Instance(item).ModifyWeaponCrit(item, player, ref crit);
->>>>>>> 10772ccd
+			foreach (var g in HookModifyWeaponCrit.Enumerate(item))
+				g.ModifyWeaponCrit(item, player, ref crit);
 		}
 
 		/// <summary>
