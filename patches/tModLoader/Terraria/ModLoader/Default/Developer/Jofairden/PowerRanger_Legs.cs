﻿using Microsoft.Xna.Framework;

namespace Terraria.ModLoader.Default.Developer.Jofairden
{
	[AutoloadEquip(EquipType.Legs)]
	internal class PowerRanger_Legs : AndromedonItem
	{
<<<<<<< HEAD
		public override EquipType ItemEquipType => EquipType.Legs;

		public override void Load() {
			Mod.AddContent<AndromedonLegsGlow>();
			Mod.AddContent<AndromedonLegsShader>();
		}

=======
>>>>>>> 1811eb17
		public override void SetDefaults() {
			base.SetDefaults();

			item.Size = new Vector2(22, 18);
		}
	}
}<|MERGE_RESOLUTION|>--- conflicted
+++ resolved
@@ -5,16 +5,6 @@
 	[AutoloadEquip(EquipType.Legs)]
 	internal class PowerRanger_Legs : AndromedonItem
 	{
-<<<<<<< HEAD
-		public override EquipType ItemEquipType => EquipType.Legs;
-
-		public override void Load() {
-			Mod.AddContent<AndromedonLegsGlow>();
-			Mod.AddContent<AndromedonLegsShader>();
-		}
-
-=======
->>>>>>> 1811eb17
 		public override void SetDefaults() {
 			base.SetDefaults();
 
