using Microsoft.Xna.Framework.Graphics;
using ReLogic.Content;
using ReLogic.Content.Sources;
using System;
using System.Collections.Generic;
using System.IO;
using System.Linq;
using System.Reflection;
using Terraria.ModLoader.Assets;
using Terraria.ModLoader.Default.Developer;
using Terraria.ModLoader.Default.Patreon;

namespace Terraria.ModLoader.Default
{
	internal class ModLoaderMod : Mod
	{
		internal static ModLoaderMod Instance;

		// If new types arise (probably not), change the format:
		// head, body, legs, wings, <new>
		private static PatreonItem[][] PatronSets;
		private static DeveloperItem[][] DeveloperSets;
		private const int ChanceToGetPatreonArmor = 20;
		private const int ChanceToGetDevArmor = 30;

		public override string Name => "ModLoader";
		public override Version Version => ModLoader.version;

		internal ModLoaderMod() {
			Side = ModSide.NoSync;
			DisplayName = "tModLoader";
		}


		public override void SetupAssetRepository(IList<IContentSource> sources, AssetReaderCollection assetReaderCollection, IList<Type> delayedLoadTypes)
		{
			sources.Clear();
			sources.Add(new AssemblyResourcesContentSource(Assembly.GetExecutingAssembly(), "Terraria.ModLoader.Default."));
		}

		public override void Load() {
			Instance = this;

			/*if (!Main.dedServ) {
				AddTexture("UnloadedItem", ReadTexture("UnloadedItem"));
				AddTexture("StartBag", ReadTexture("StartBag"));
				AddTexture("UnloadedTile", ReadTexture("UnloadedTile"));
			}*/
			
<<<<<<< HEAD
			AddContent<MysteryItem>();
			AddContent<MysteryGlobalItem>();
			AddContent<StartBag>();
			AddContent<AprilFools>();
			AddContent(new MysteryTile());
			AddContent(new MysteryTile("PendingMysteryTile"));
			AddContent<MysteryTileEntity>();
			AddContent<MysteryPlayer>();
			AddContent<MysteryWorld>();
			AddContent<MysteryTilesWorld>();
			AddContent<HelpCommand>();
			AddContent<ModlistCommand>();
=======
			AddItem("UnloadedItem", new UnloadedItem());
			AddGlobalItem("UnloadedGlobalItem", new UnloadedGlobalItem());
			AddItem("StartBag", new StartBag());
			AddItem("AprilFools", new AprilFools());
			AddTile("UnloadedTile", new UnloadedTile(), "ModLoader/UnloadedTile");
			AddTile("PendingUnloadedTile", new UnloadedTile(), "ModLoader/UnloadedTile");
			AddTileEntity("UnloadedTileEntity", new UnloadedTileEntity());
			AddPlayer("UnloadedPlayer", new UnloadedPlayer());
			AddModWorld("UnloadedWorld", new UnloadedWorld());
			AddModWorld("UnloadedTilesWorld", new UnloadedTilesWorld());
			AddCommand("HelpCommand", new HelpCommand());
			AddCommand("ModlistCommand", new ModlistCommand());
>>>>>>> c7301b9a
			/*AddPatronSets();
			AddPlayer("PatronModPlayer", new PatronModPlayer());
			AddDeveloperSets();
			AddPlayer("DeveloperPlayer", new DeveloperPlayer());*/
		}

		public override void Unload() {
			PatronSets = null;
			DeveloperSets = null;
		}

		private void AddPatronSets() {
			PatronSets = new[] {
				new PatreonItem[] { new toplayz_Head(), new toplayz_Body(), new toplayz_Legs() },
				new PatreonItem[] { new KittyKitCatCat_Head(), new KittyKitCatCat_Body(), new KittyKitCatCat_Legs() },
				new PatreonItem[] { new Polyblank_Head(), new Polyblank_Body(), new Polyblank_Legs() },
				new PatreonItem[] { new dinidini_Head(), new dinidini_Body(), new dinidini_Legs(), new dinidini_Wings() },
				new PatreonItem[] { new Remeus_Head(), new Remeus_Body(), new Remeus_Legs() },
				new PatreonItem[] { new Saethar_Head(), new Saethar_Body(), new Saethar_Legs(), new Saethar_Wings() },
				new PatreonItem[] { new Orian_Head(), new Orian_Body(), new Orian_Legs() },
				new PatreonItem[] { new Glory_Head(), new Glory_Body(), new Glory_Legs() },
				new PatreonItem[] { new POCKETS_Head(), new POCKETS_Body(), new POCKETS_Legs(), new POCKETS_Wings() },
			};

			foreach (var patronItem in PatronSets.SelectMany(x => x)) {
				AddItemAndEquipType(patronItem, patronItem.ItemEquipType);
			}
		}

		private void AddDeveloperSets() {
			DeveloperSets = new[] {
				new DeveloperItem[] { new PowerRanger_Head(), new PowerRanger_Body(), new PowerRanger_Legs() }
			};

			foreach (var developerItem in DeveloperSets.SelectMany(x => x)) {
				AddItemAndEquipType(developerItem, developerItem.ItemEquipType);
			}
		}

		// Adds the given patreon item to ModLoader, and handles loading its assets automatically
		private void AddItemAndEquipType(ModItem item, EquipType equipType) {
			// If a client, we need to add several textures
			/*if (!Main.dedServ) {
				AddTexture($"{prefix}.{name}_{equipType}", ReadTexture($"{prefix}.{name}_{equipType}"));
				AddTexture($"{prefix}.{name}_{equipType}_{equipType}", ReadTexture($"{prefix}.{name}_{equipType}_{equipType}"));
				if (equipType == EquipType.Body) // If a body, add the arms texture
				{
					AddTexture($"{prefix}.{name}_{equipType}_Arms", ReadTexture($"{prefix}.{name}_{equipType}_Arms"));
				}
			}*/

			// Adds the item to ModLoader, as well as the normal assets
			AddContent(item);
			// AddEquipTexture adds the arms and female body assets automatically, if EquipType is Body
			AddEquipTexture(item, equipType, item.Texture + '_' + equipType);
		}

		internal static Texture2D ReadTexture(string file) {
			Assembly assembly = Assembly.GetExecutingAssembly();
			// if someone set the type or name wrong, the stream will be null.
			Stream stream = assembly.GetManifestResourceStream("Terraria.ModLoader.Default." + file + ".png");

			// [sanity check, makes it easier to know what's wrong]
			if (stream == null) {
				throw new ArgumentException("Given EquipType for PatreonItem or name is not valid. It is possible either does not match up with the classname. If you added a new EquipType, modify GetEquipTypeSuffix() and AddPatreonItemAndEquipType() first.");
			}

			return Texture2D.FromStream(Main.instance.GraphicsDevice, stream);
		}

		internal static bool TryGettingPatreonOrDevArmor(Player player) {
			if (Main.rand.NextBool(ChanceToGetPatreonArmor)) {
				int randomIndex = Main.rand.Next(PatronSets.Length);

				foreach (var patreonItem in PatronSets[randomIndex]) {
					player.QuickSpawnItem(patreonItem.item.type);
				}

				return true;
			}

			if (Main.rand.NextBool(ChanceToGetDevArmor)) {
				int randomIndex = Main.rand.Next(DeveloperSets.Length);

				foreach (var developerItem in DeveloperSets[randomIndex]) {
					player.QuickSpawnItem(developerItem.item.type);
				}

				return true;
			}
			return false;
		}
	}
}<|MERGE_RESOLUTION|>--- conflicted
+++ resolved
@@ -47,33 +47,18 @@
 				AddTexture("UnloadedTile", ReadTexture("UnloadedTile"));
 			}*/
 			
-<<<<<<< HEAD
-			AddContent<MysteryItem>();
-			AddContent<MysteryGlobalItem>();
+			AddContent<UnloadedItem>();
+			AddContent<UnloadedGlobalItem>();
 			AddContent<StartBag>();
 			AddContent<AprilFools>();
-			AddContent(new MysteryTile());
-			AddContent(new MysteryTile("PendingMysteryTile"));
-			AddContent<MysteryTileEntity>();
-			AddContent<MysteryPlayer>();
-			AddContent<MysteryWorld>();
-			AddContent<MysteryTilesWorld>();
+			AddContent(new UnloadedTile());
+			AddContent(new UnloadedTile("PendingUnloadedTile"));
+			AddContent<UnloadedTileEntity>();
+			AddContent<UnloadedPlayer>();
+			AddContent<UnloadedWorld>();
+			AddContent<UnloadedTilesWorld>();
 			AddContent<HelpCommand>();
 			AddContent<ModlistCommand>();
-=======
-			AddItem("UnloadedItem", new UnloadedItem());
-			AddGlobalItem("UnloadedGlobalItem", new UnloadedGlobalItem());
-			AddItem("StartBag", new StartBag());
-			AddItem("AprilFools", new AprilFools());
-			AddTile("UnloadedTile", new UnloadedTile(), "ModLoader/UnloadedTile");
-			AddTile("PendingUnloadedTile", new UnloadedTile(), "ModLoader/UnloadedTile");
-			AddTileEntity("UnloadedTileEntity", new UnloadedTileEntity());
-			AddPlayer("UnloadedPlayer", new UnloadedPlayer());
-			AddModWorld("UnloadedWorld", new UnloadedWorld());
-			AddModWorld("UnloadedTilesWorld", new UnloadedTilesWorld());
-			AddCommand("HelpCommand", new HelpCommand());
-			AddCommand("ModlistCommand", new ModlistCommand());
->>>>>>> c7301b9a
 			/*AddPatronSets();
 			AddPlayer("PatronModPlayer", new PatronModPlayer());
 			AddDeveloperSets();
