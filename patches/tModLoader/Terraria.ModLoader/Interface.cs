--- conflicted
+++ resolved
@@ -3,11 +3,8 @@
 using System.Net;
 using Terraria.ID;
 using Terraria.Localization;
-<<<<<<< HEAD
 using Terraria.ModLoader.Config.UI;
 using Terraria.ModLoader.IO;
-=======
->>>>>>> 6a5fa28e
 using Terraria.ModLoader.UI;
 
 namespace Terraria.ModLoader
@@ -37,12 +34,9 @@
 		internal const int extractModID = 10019;
 		internal const int downloadModsID = 10020;
 		internal const int uploadModID = 10021;
-<<<<<<< HEAD
-		internal const int modConfigID = 10022;
-=======
 		internal const int developerModeHelpID = 10022;
 		internal const int downloadFileID = 10023;
->>>>>>> 6a5fa28e
+		internal const int modConfigID = 10024;
 		internal static UIMods modsMenu = new UIMods();
 		internal static UILoadMods loadMods = new UILoadMods();
 		private static readonly UIModSources modSources = new UIModSources();
@@ -61,14 +55,10 @@
 		internal static UIExtractMod extractMod = new UIExtractMod();
 		internal static UIDownloadMods downloadMods = new UIDownloadMods();
 		internal static UIUploadMod uploadMod = new UIUploadMod();
-<<<<<<< HEAD
+		internal static UIDeveloperModeHelp developerModeHelp = new UIDeveloperModeHelp();
+		internal static UIDownloadFile downloadFile = new UIDownloadFile();
 		internal static UIModConfig modConfig = new UIModConfig();
 		internal static UIModConfigList modConfigList = new UIModConfigList();
-
-=======
-		internal static UIDeveloperModeHelp developerModeHelp = new UIDeveloperModeHelp();
-		internal static UIDownloadFile downloadFile = new UIDownloadFile();
->>>>>>> 6a5fa28e
 		//add to Terraria.Main.DrawMenu in Main.menuMode == 0 after achievements
 		//Interface.AddMenuButtons(this, this.selectedMenu, array9, array7, ref num, ref num3, ref num10, ref num5);
 		internal static void AddMenuButtons(Main main, int selectedMenu, string[] buttonNames, float[] buttonScales, ref int offY, ref int spacing, ref int buttonIndex, ref int numButtons) {
